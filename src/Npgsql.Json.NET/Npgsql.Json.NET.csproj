﻿<Project Sdk="Microsoft.NET.Sdk">

  <PropertyGroup>
<<<<<<< HEAD
    <VersionPrefix>4.0.8</VersionPrefix>
=======
>>>>>>> 926af4f6
    <Description>Json.NET plugin for Npgsql, allowing transparent serialization/deserialization of JSON objects directly to and from the database.</Description>
    <Authors>Shay Rojansky</Authors>
    <Copyright>Copyright 2019 © The Npgsql Development Team</Copyright>
    <Company>Npgsql</Company>
    <PackageTags>npgsql postgresql json postgres ado ado.net database sql</PackageTags>
    <TargetFrameworks>net45;netstandard2.0</TargetFrameworks>
    <TargetFrameworks Condition="'$(OS)' != 'Windows_NT' OR '$(CoreOnly)' == 'True'">netstandard2.0</TargetFrameworks>
    <AssemblyOriginatorKeyFile>../../Npgsql.snk</AssemblyOriginatorKeyFile>
    <SignAssembly>true</SignAssembly>
    <PublicSign Condition=" '$(OS)' != 'Windows_NT' ">true</PublicSign>
    <TreatWarningsAsErrors>true</TreatWarningsAsErrors>
    <GenerateDocumentationFile>true</GenerateDocumentationFile>
    <PackageProjectUrl>http://www.npgsql.org</PackageProjectUrl>
    <PackageIconUrl>http://www.npgsql.org/img/postgresql.gif</PackageIconUrl>
    <PackageLicenseExpression>PostgreSQL</PackageLicenseExpression>
    <RepositoryType>git</RepositoryType>
    <RepositoryUrl>git://github.com/npgsql/npgsql</RepositoryUrl>
    <Deterministic>true</Deterministic>
    <!-- This is somehow important for Microsoft.CodeQuality.Analyzers -->
    <Features>IOperation</Features>
  </PropertyGroup>

  <ItemGroup>
    <PackageReference Include="Newtonsoft.Json" Version="11.0.2" />
<!-- Causes issues in Appveyor and Travis
    <PackageReference Include="Microsoft.CodeQuality.Analyzers" Version="2.6.0-beta2" PrivateAssets="All" />
-->
  </ItemGroup>

  <ItemGroup>
    <ProjectReference Include="..\Npgsql\Npgsql.csproj" />
  </ItemGroup>

</Project><|MERGE_RESOLUTION|>--- conflicted
+++ resolved
@@ -1,10 +1,6 @@
 ﻿<Project Sdk="Microsoft.NET.Sdk">
 
   <PropertyGroup>
-<<<<<<< HEAD
-    <VersionPrefix>4.0.8</VersionPrefix>
-=======
->>>>>>> 926af4f6
     <Description>Json.NET plugin for Npgsql, allowing transparent serialization/deserialization of JSON objects directly to and from the database.</Description>
     <Authors>Shay Rojansky</Authors>
     <Copyright>Copyright 2019 © The Npgsql Development Team</Copyright>
