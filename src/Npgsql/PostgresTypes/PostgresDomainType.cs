--- conflicted
+++ resolved
@@ -53,25 +53,7 @@
             BaseType = baseType;
         }
 
-<<<<<<< HEAD
-        internal override TypeHandler Activate(TypeHandlerRegistry registry)
-        {
-            TypeHandler baseTypeHandler;
-            if (!registry.TryGetByOID(BaseType.OID, out baseTypeHandler))
-            {
-                // Base type hasn't been set up yet, do it now
-                baseTypeHandler = BaseType.Activate(registry);
-            }
-
-            // Make the domain type OID point to the base type's type handler, the wire encoding
-            // is the same
-            registry.ByOID[OID] = baseTypeHandler;
-
-            return baseTypeHandler;
-        }
-=======
         internal override PostgresFacets GetFacets(int typeModifier)
             => BaseType.GetFacets(typeModifier);
->>>>>>> ae62fd5a
     }
 }